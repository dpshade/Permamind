import { z } from "zod";

<<<<<<< HEAD
import type {
  PermawebDocsResult,
  PermawebDomain,
} from "../../../services/PermawebDocsService.js";
=======
import type { PermawebDocsResult } from "../../../services/PermawebDocs.js";
>>>>>>> 85fd87f1

import { aiMemoryService } from "../../../services/AIMemoryService.js";
import { PermawebDocs } from "../../../services/PermawebDocsService.js";
import {
  CommonSchemas,
  ToolCommand,
  ToolContext,
  ToolMetadata,
} from "../../core/index.js";

interface SearchMemoriesAdvancedArgs {
  domain?: string;
  endDate?: string;
  importanceThreshold?: number;
  includePermawebDocs?: boolean;
  memoryType?: string;
  query: string;
  sessionId?: string;
  startDate?: string;
}

export class SearchMemoriesAdvancedCommand extends ToolCommand<
  SearchMemoriesAdvancedArgs,
  string
> {
  protected metadata: ToolMetadata = {
    description: `Search memories with advanced filtering options including memory type, importance threshold, 
      time range, and contextual filters. Returns results ranked by relevance and importance. Can also include 
      live Permaweb documentation results for comprehensive answers.`,
    name: "searchMemoriesAdvanced",
    openWorldHint: false,
    readOnlyHint: true,
    title: "Advanced Memory Search",
  };

  protected parametersSchema = z.object({
    domain: z.string().optional().describe("Filter by domain/category"),
    endDate: z
      .string()
      .optional()
      .describe("End date for time range filter (ISO string)"),
    importanceThreshold: CommonSchemas.importance
      .optional()
      .describe("Minimum importance score"),
    includePermawebDocs: z
      .boolean()
      .optional()
      .describe("Include live Permaweb documentation results (default: true)"),
    memoryType: CommonSchemas.memoryType
      .optional()
      .describe("Filter by memory type"),
    query: z.string().describe("Search query or keywords"),
    sessionId: z.string().optional().describe("Filter by session ID"),
    startDate: z
      .string()
      .optional()
      .describe("Start date for time range filter (ISO string)"),
  });

  constructor(private context: ToolContext) {
    super();
  }

  async execute(args: SearchMemoriesAdvancedArgs): Promise<string> {
    try {
      let permawebResults: PermawebDocsResult[] = [];

      // Check if we should include Permaweb documentation
      if (args.includePermawebDocs !== false) {
        try {
          const permawebDocsService = new PermawebDocs();
          const docsResult: PermawebDocsResult[] =
            await permawebDocsService.query(args.query, undefined, 10);
          permawebResults = docsResult || [];
        } catch {
          // Continue without Permaweb docs if there's an error
        }
      }

      // Build filters for AI memory search
      const filters: Record<string, unknown> = {};

      if (args.memoryType) filters.memoryType = args.memoryType;
      if (args.domain) filters.domain = args.domain;
      if (args.sessionId) filters.sessionId = args.sessionId;
      if (args.importanceThreshold)
        filters.importanceThreshold = args.importanceThreshold;
      if (args.startDate) filters.startDate = args.startDate;
      if (args.endDate) filters.endDate = args.endDate;

      const memories = await aiMemoryService.searchAdvanced(
        this.context.hubId,
        args.query,
        filters,
      );

      const response = {
        memories: memories || [],
        permawebDocs: permawebResults,
        query: args.query,
        totalResults: {
          memories: memories?.length || 0,
          permawebDocs: permawebResults.length,
        },
      };

      return JSON.stringify(response);
    } catch (error) {
      throw new Error(
        `Failed to perform advanced memory search: ${error instanceof Error ? error.message : "Unknown error"}`,
      );
    }
  }
}<|MERGE_RESOLUTION|>--- conflicted
+++ resolved
@@ -1,13 +1,9 @@
 import { z } from "zod";
 
-<<<<<<< HEAD
 import type {
   PermawebDocsResult,
   PermawebDomain,
 } from "../../../services/PermawebDocsService.js";
-=======
-import type { PermawebDocsResult } from "../../../services/PermawebDocs.js";
->>>>>>> 85fd87f1
 
 import { aiMemoryService } from "../../../services/AIMemoryService.js";
 import { PermawebDocs } from "../../../services/PermawebDocsService.js";
